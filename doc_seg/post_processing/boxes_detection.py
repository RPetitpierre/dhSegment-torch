import cv2
import numpy as np
<<<<<<< HEAD
from ..utils import dump_pickle
=======
import math
>>>>>>> 7bf7fdb3


def find_box(predictions: np.array, mode: str='min_rectangle', min_area: float=0.2, p_arc_length: float=0.01):
    """

    :param predictions: Uint8 binary 2D array
    :param mode: 'min_rectangle', 'quadrilateral', rectangle
    :param min_area:
    :return:
    """
    _, contours, _ = cv2.findContours(predictions, cv2.RETR_EXTERNAL, cv2.CHAIN_APPROX_SIMPLE)
    found_box = None
    biggest_area = 0

    def validate_box(box):
        # Aproximate area computation (TODO eventually make a proper area computation)
        approx_area = (np.max(box[:, 0]) - np.min(box[:, 0])) * (np.max(box[:, 1] - np.min(box[:, 1])))
        if approx_area > min_area * predictions.size and approx_area > biggest_area:  # If box is bigger than 20% of the image size

            # Correct out of range corners
            box = np.maximum(box, 0)
            box = np.stack((np.minimum(box[:, 0], predictions.shape[1]),
                            np.minimum(box[:, 1], predictions.shape[0])), axis=1)

            return box

    if mode not in ['quadrilateral', 'min_rectangle', 'rectangle']:
        raise NotImplementedError
    if mode == 'quadrilateral':
        for c in contours:
            epsilon = p_arc_length * cv2.arcLength(c, True)
            cnt = cv2.approxPolyDP(c, epsilon, True)
            box = np.vstack(simplify_douglas_peucker(cnt[:, 0, :], 4))
            if len(box) != 4:
                mode = 'min_rectangle'
                print('Quadrilateral has {} points. Switching to minimal rectangle mode'.format(len(box)))
            else:
                found_box = validate_box(box)
    if mode == 'min_rectangle':
        for c in contours:
            rect = cv2.minAreaRect(c)
            box = np.int0(cv2.boxPoints(rect))
            found_box = validate_box(box)
    elif mode == 'rectangle':
        for c in contours:
            x, y, w, h = cv2.boundingRect(c)
            box = np.array([[x, y], [x + w, y], [x + w, y + h], [x, y + h]], dtype=int)
            found_box = validate_box(box)

    return found_box


def cini_post_processing_fn(preds: np.ndarray,
                            clean_predictions=False,
                            advanced=False,
                            output_basename=None):
    # class 0 -> cardboard
    # class 1 -> background
    # class 2 -> photograph

    def get_cleaned_prediction(prediction):
        # Perform Erosion and Dilation
        if not clean_predictions:
            return prediction
        opening = cv2.morphologyEx(prediction, cv2.MORPH_OPEN, np.ones((5, 5)))
        closing = cv2.medianBlur(opening, 11)
        return closing

    class_predictions = np.argmax(preds, axis=-1)

    # get cardboard rectangle
    cardboard_prediction = get_cleaned_prediction((class_predictions == 0).astype(np.uint8))
    _, contours, hierarchy = cv2.findContours(cardboard_prediction, cv2.RETR_TREE, cv2.CHAIN_APPROX_SIMPLE)
    cardboard_contour = np.concatenate(contours)  # contours[np.argmax([cv2.contourArea(c) for c in contours])]
    cardboard_rectangle = cv2.minAreaRect(cardboard_contour)
    # If extracted cardboard too small compared to scan size, get cardboard+image prediction
    if cv2.contourArea(cv2.boxPoints(cardboard_rectangle)) < 0.20*cardboard_prediction.size:
        cardboard_prediction = get_cleaned_prediction(((class_predictions == 0) | (class_predictions == 2)).astype(np.uint8))
        _, contours, hierarchy = cv2.findContours(cardboard_prediction, cv2.RETR_TREE, cv2.CHAIN_APPROX_SIMPLE)
        cardboard_contour = np.concatenate(contours)  # contours[np.argmax([cv2.contourArea(c) for c in contours])]
        cardboard_rectangle = cv2.minAreaRect(cardboard_contour)

    image_prediction = (class_predictions == 2).astype(np.uint8)
    if advanced:
        # Force the image prediction to be inside the extracted cardboard
        mask = np.zeros_like(image_prediction)
        cv2.fillConvexPoly(mask, cv2.boxPoints(cardboard_rectangle).astype(np.int32), 1)
        image_prediction = mask * image_prediction
        eroded_mask = cv2.erode(mask, np.ones((20, 20)))
        image_prediction = image_prediction | (~cardboard_prediction & eroded_mask)

    image_prediction = get_cleaned_prediction(image_prediction)
    _, contours, hierarchy = cv2.findContours(image_prediction, cv2.RETR_TREE, cv2.CHAIN_APPROX_SIMPLE)
    contours = sorted(contours, key=cv2.contourArea, reverse=True)
    # Take the biggest contour or two biggest if similar size (two images in the page)
    image_contour = contours[0] if len(contours) == 1 or (cv2.contourArea(contours[0]) > 0.5*cv2.contourArea(contours[1])) \
        else np.concatenate(contours[0:2])
    image_rectangle = cv2.minAreaRect(image_contour)

    if output_basename is not None:
<<<<<<< HEAD
        dump_pickle(output_basename+'.pkl', {
            'shape': preds.shape[:2],
            'cardboard_rectangle': cardboard_rectangle,
            'image_rectangle': image_rectangle
        })
    return cardboard_rectangle, image_rectangle
=======
        #TODO
        pass
    return cardboard_rectangle, image_rectangle


# Ramer-Douglas-Peucker from :
# https://stackoverflow.com/questions/37946754/python-ramer-douglas-peucker-rdp-algorithm-with-number-of-points-instead-of


def dist_squared(p1, p2):
    return pow((p1[0] - p2[0]), 2) + pow((p1[1] - p2[1]), 2)


class Line(object):
    def __init__(self, p1, p2):
        self.p1 = p1
        self.p2 = p2
        self.length_squared = dist_squared(self.p1, self.p2)

    def get_ratio(self, point):
        segment_length = self.length_squared
        if segment_length == 0:
            return dist_squared(point, self.p1)
        return ((point[0] - self.p1[0]) * (self.p2[0] - self.p1[0]) +
                (point[1] - self.p1[1]) * (self.p2[1] - self.p1[1])) / segment_length

    def distance_to_squared(self, point):
        t = self.get_ratio(point)

        if t < 0:
            return dist_squared(point, self.p1)
        if t > 1:
            return dist_squared(point, self.p2)

        return dist_squared(point, [
            self.p1[0] + t * (self.p2[0] - self.p1[0]),
            self.p1[1] + t * (self.p2[1] - self.p1[1])
        ])

    def distance_to(self, point):
        return math.sqrt(self.distance_to_squared(point))


def simplify_douglas_peucker(points, points_to_keep):
    weights = list()
    length = len(points)

    def douglas_peucker(start, end):
        if end > start + 1:
            line = Line(points[start], points[end])
            max_dist = -1
            max_dist_index = 0

            for i in range(start + 1, end):
                dist = line.distance_to_squared(points[i])
                if dist > max_dist:
                    max_dist = dist
                    max_dist_index = i

            weights.insert(max_dist_index, max_dist)

            douglas_peucker(start, max_dist_index)
            douglas_peucker(max_dist_index, end)

    douglas_peucker(0, length - 1)
    weights.insert(0, float("inf"))
    weights.append(float("inf"))

    weights_descending = weights
    weights_descending = sorted(weights_descending, reverse=True)

    max_tolerance = weights_descending[points_to_keep - 1]
    result = [
        point for i, point in enumerate(points) if weights[i] >= max_tolerance
    ]

    return result
>>>>>>> 7bf7fdb3
<|MERGE_RESOLUTION|>--- conflicted
+++ resolved
@@ -1,10 +1,7 @@
 import cv2
 import numpy as np
-<<<<<<< HEAD
 from ..utils import dump_pickle
-=======
 import math
->>>>>>> 7bf7fdb3
 
 
 def find_box(predictions: np.array, mode: str='min_rectangle', min_area: float=0.2, p_arc_length: float=0.01):
@@ -105,16 +102,11 @@
     image_rectangle = cv2.minAreaRect(image_contour)
 
     if output_basename is not None:
-<<<<<<< HEAD
         dump_pickle(output_basename+'.pkl', {
             'shape': preds.shape[:2],
             'cardboard_rectangle': cardboard_rectangle,
             'image_rectangle': image_rectangle
         })
-    return cardboard_rectangle, image_rectangle
-=======
-        #TODO
-        pass
     return cardboard_rectangle, image_rectangle
 
 
@@ -189,5 +181,4 @@
         point for i, point in enumerate(points) if weights[i] >= max_tolerance
     ]
 
-    return result
->>>>>>> 7bf7fdb3
+    return result